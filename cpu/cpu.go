package cpu

import (
	"encoding/json"
	"runtime"
	"strconv"
	"strings"
<<<<<<< HEAD
	"sync"
=======

	"github.com/shirou/gopsutil/internal/common"
>>>>>>> 6e9b0bbb
)

type TimesStat struct {
	CPU       string  `json:"cpu"`
	User      float64 `json:"user"`
	System    float64 `json:"system"`
	Idle      float64 `json:"idle"`
	Nice      float64 `json:"nice"`
	Iowait    float64 `json:"iowait"`
	Irq       float64 `json:"irq"`
	Softirq   float64 `json:"softirq"`
	Steal     float64 `json:"steal"`
	Guest     float64 `json:"guest"`
	GuestNice float64 `json:"guestNice"`
	Stolen    float64 `json:"stolen"`
}

type InfoStat struct {
	CPU        int32    `json:"cpu"`
	VendorID   string   `json:"vendorId"`
	Family     string   `json:"family"`
	Model      string   `json:"model"`
	Stepping   int32    `json:"stepping"`
	PhysicalID string   `json:"physicalId"`
	CoreID     string   `json:"coreId"`
	Cores      int32    `json:"cores"`
	ModelName  string   `json:"modelName"`
	Mhz        float64  `json:"mhz"`
	CacheSize  int32    `json:"cacheSize"`
	Flags      []string `json:"flags"`
}

<<<<<<< HEAD
//CPUPercent
type cpuPercent struct {
	sync.Mutex
	lastCPUTimes    []TimesStat
	lastPerCPUTimes []TimesStat
}

var lastCPUPercent cpuPercent

func init() {
	lastCPUPercent.Lock()
	lastCPUPercent.lastCPUTimes, _ = Times(false)
	lastCPUPercent.lastPerCPUTimes, _ = Times(true)
	lastCPUPercent.Unlock()
}
=======
var invoke common.Invoker

func init() {
	invoke = common.Invoke{}
}

var lastCPUTimes []TimesStat
var lastPerCPUTimes []TimesStat
>>>>>>> 6e9b0bbb

func Counts(logical bool) (int, error) {
	return runtime.NumCPU(), nil
}

func (c TimesStat) String() string {
	v := []string{
		`"cpu":"` + c.CPU + `"`,
		`"user":` + strconv.FormatFloat(c.User, 'f', 1, 64),
		`"system":` + strconv.FormatFloat(c.System, 'f', 1, 64),
		`"idle":` + strconv.FormatFloat(c.Idle, 'f', 1, 64),
		`"nice":` + strconv.FormatFloat(c.Nice, 'f', 1, 64),
		`"iowait":` + strconv.FormatFloat(c.Iowait, 'f', 1, 64),
		`"irq":` + strconv.FormatFloat(c.Irq, 'f', 1, 64),
		`"softirq":` + strconv.FormatFloat(c.Softirq, 'f', 1, 64),
		`"steal":` + strconv.FormatFloat(c.Steal, 'f', 1, 64),
		`"guest":` + strconv.FormatFloat(c.Guest, 'f', 1, 64),
		`"guestNice":` + strconv.FormatFloat(c.GuestNice, 'f', 1, 64),
		`"stolen":` + strconv.FormatFloat(c.Stolen, 'f', 1, 64),
	}

	return `{` + strings.Join(v, ",") + `}`
}

// Total returns the total number of seconds in a CPUTimesStat
func (c TimesStat) Total() float64 {
	total := c.User + c.System + c.Nice + c.Iowait + c.Irq + c.Softirq + c.Steal +
		c.Guest + c.GuestNice + c.Idle + c.Stolen
	return total
}

func (c InfoStat) String() string {
	s, _ := json.Marshal(c)
	return string(s)
}<|MERGE_RESOLUTION|>--- conflicted
+++ resolved
@@ -2,15 +2,11 @@
 
 import (
 	"encoding/json"
+	"github.com/shirou/gopsutil/internal/common"
 	"runtime"
 	"strconv"
 	"strings"
-<<<<<<< HEAD
 	"sync"
-=======
-
-	"github.com/shirou/gopsutil/internal/common"
->>>>>>> 6e9b0bbb
 )
 
 type TimesStat struct {
@@ -43,7 +39,6 @@
 	Flags      []string `json:"flags"`
 }
 
-<<<<<<< HEAD
 //CPUPercent
 type cpuPercent struct {
 	sync.Mutex
@@ -52,23 +47,15 @@
 }
 
 var lastCPUPercent cpuPercent
+var invoke common.Invoker
 
 func init() {
+	invoke = common.Invoke{}
 	lastCPUPercent.Lock()
 	lastCPUPercent.lastCPUTimes, _ = Times(false)
 	lastCPUPercent.lastPerCPUTimes, _ = Times(true)
 	lastCPUPercent.Unlock()
 }
-=======
-var invoke common.Invoker
-
-func init() {
-	invoke = common.Invoke{}
-}
-
-var lastCPUTimes []TimesStat
-var lastPerCPUTimes []TimesStat
->>>>>>> 6e9b0bbb
 
 func Counts(logical bool) (int, error) {
 	return runtime.NumCPU(), nil
